"use client";

/**
 * Repository Context Provider - State management for repository processing
 * 
 * This context provides:
 * - Repository loading and processing state
 * - Actions to load repositories from FileSystemDirectoryHandle
 * - Error handling and loading states
 * - Access to processed repository data and DAG
 * 
 * Privacy-first: All processing happens in-browser, no data leaves the device.
 */

import React, { createContext, useCallback, useContext, useState, type ReactNode } from "react";
import { processLocalRepository, type ProcessedRepository, type ProcessProgress } from "../git/processor";
import { processGitHubRepository } from "../github/processor";
import { parseGitHubUrl } from "../github/url-parser";

/**
 * Reference to a recently accessed repository
 */
export interface RepositoryReference {
  /** Unique identifier (repository path/name) */
  id: string;
  /** Repository display name */
  name: string;
  /** When the repository was last accessed */
  lastAccessed: Date;
  /** Commit count */
  commitCount: number;
  /** Branch count */
  branchCount: number;
  /** Source type */
  source: 'local' | 'github';
}

/**
 * Repository context value interface
 */
export interface RepositoryContextValue {
  /** Currently loaded repository (null if none loaded) */
  currentRepository: ProcessedRepository | null;
  /** Loading state */
  isLoading: boolean;
  /** Error message (null if no error) */
  error: string | null;
  /** Progress information during loading */
  progress: ProcessProgress | null;
  /** Directory handle of current repository */
  handle: FileSystemDirectoryHandle | null;
  /** Recently accessed repositories */
  recentRepositories: RepositoryReference[];
  /** Repository source type */
  repositorySource: 'local' | 'github' | null;

  /** Load a repository from FileSystemDirectoryHandle */
  loadRepository: (handle: FileSystemDirectoryHandle, options?: LoadRepositoryOptions) => Promise<void>;
  /** Load a repository from GitHub URL */
  loadFromUrl: (url: string, token?: string) => Promise<void>;
  /** Load a GitHub repository by owner and name */
  loadGitHubRepository: (owner: string, name: string, token?: string) => Promise<void>;
  /** Clear the current repository */
  clearRepository: () => void;
  /** Clear the error state */
  clearError: () => void;
  /** Switch to a recent repository by ID */
  switchToRecent: (id: string) => Promise<void>;
}

/**
 * Options for loading a repository
 */
export interface LoadRepositoryOptions {
  /** Maximum number of commits to process */
  maxCommits?: number;
  /** Enable LFS detection */
  detectLFS?: boolean;
}

/**
 * Create the context with undefined default
 */
const RepositoryContext = createContext<RepositoryContextValue | undefined>(undefined);

/**
 * Hook to access the repository context
 * 
 * @throws Error if used outside of RepositoryProvider
 */
export function useRepository(): RepositoryContextValue {
  const context = useContext(RepositoryContext);
  if (!context) {
    throw new Error("useRepository must be used within a RepositoryProvider");
  }
  return context;
}

/**
 * Props for RepositoryProvider
 */
export interface RepositoryProviderProps {
  children: ReactNode;
}

// Maximum number of recent repositories to track
const MAX_RECENT_REPOS = 5;

/**
 * Repository Provider Component
 * 
 * Wraps the application to provide repository state management.
 * 
 * @example
 * ```tsx
 * <RepositoryProvider>
 *   <App />
 * </RepositoryProvider>
 * ```
 */
export function RepositoryProvider({ children }: RepositoryProviderProps): React.ReactElement {
  const [currentRepository, setCurrentRepository] = useState<ProcessedRepository | null>(null);
  const [isLoading, setIsLoading] = useState(false);
  const [error, setError] = useState<string | null>(null);
  const [progress, setProgress] = useState<ProcessProgress | null>(null);
  const [handle, setHandle] = useState<FileSystemDirectoryHandle | null>(null);
  const [recentRepositories, setRecentRepositories] = useState<RepositoryReference[]>([]);
<<<<<<< HEAD

=======
  const [repositorySource, setRepositorySource] = useState<'local' | 'github' | null>(null);
  
>>>>>>> dfc895b2
  // Store mapping of repository IDs to their handles
  const [handleCache] = useState<Map<string, FileSystemDirectoryHandle>>(new Map());

  /**
   * Add or update a repository in the recent list
   */
<<<<<<< HEAD
  const addToRecent = useCallback((repo: ProcessedRepository, dirHandle: FileSystemDirectoryHandle) => {
    const id = repo.metadata.name || dirHandle.name;

=======
  const addToRecent = useCallback((repo: ProcessedRepository, dirHandle: FileSystemDirectoryHandle | null, source: 'local' | 'github') => {
    const id = repo.metadata.name || (dirHandle ? dirHandle.name : repo.metadata.name);
    
>>>>>>> dfc895b2
    const reference: RepositoryReference = {
      id,
      name: repo.metadata.name,
      lastAccessed: new Date(),
      commitCount: repo.metadata.commitCount,
      branchCount: repo.metadata.branchCount,
      source,
    };

    setRecentRepositories(prev => {
      // Remove if already exists
      const filtered = prev.filter(r => r.id !== id);
      // Add to front
      const updated = [reference, ...filtered];
      // Limit to MAX_RECENT_REPOS
      return updated.slice(0, MAX_RECENT_REPOS);
    });
<<<<<<< HEAD

    // Cache the handle
    handleCache.set(id, dirHandle);
=======
    
    // Cache the handle if provided
    if (dirHandle) {
      handleCache.set(id, dirHandle);
    }
>>>>>>> dfc895b2
  }, [handleCache]);

  /**
   * Load a repository from a FileSystemDirectoryHandle
   */
  const loadRepository = useCallback(async (
    dirHandle: FileSystemDirectoryHandle,
    options: LoadRepositoryOptions = {}
  ): Promise<void> => {
    console.log("📁 Repository Context: Starting repository load...", dirHandle.name);

    // Clear previous state
    setError(null);
    setProgress(null);
    setCurrentRepository(null);
    setIsLoading(true);
    setHandle(dirHandle);

    try {
      console.log("📁 Repository Context: Setting up progress callback...");

      // Progress callback
      const onProgress = (progressInfo: ProcessProgress) => {
        console.log("📁 Repository Context: Progress update:", progressInfo);
        setProgress(progressInfo);
      };

      console.log("📁 Repository Context: Starting processLocalRepository...");

      // Process the repository
      const processed = await processLocalRepository(dirHandle, {
        maxCommits: options.maxCommits,
        detectLFS: options.detectLFS ?? true,
        onProgress,
      });

      console.log("📁 Repository Context: Processing completed successfully:", processed);

      // Update state with processed repository
      setCurrentRepository(processed);
      setRepositorySource('local');
      setProgress({
        phase: "complete",
        percentage: 100,
        message: "Repository loaded successfully",
      });

      console.log("📁 Repository Context: Adding to recent repositories...");
      // Add to recent repositories
<<<<<<< HEAD
      addToRecent(processed, dirHandle);

=======
      addToRecent(processed, dirHandle, 'local');
      
>>>>>>> dfc895b2
      console.log("📁 Repository Context: Repository load completed successfully!");
    } catch (err) {
      console.error("📁 Repository Context: Error during repository load:", err);

      // Handle errors
      const errorMessage = err instanceof Error ? err.message : "Failed to load repository";
      setError(errorMessage);
      setCurrentRepository(null);
      setProgress(null);
    } finally {
      setIsLoading(false);
    }
  }, [addToRecent]);

  /**
   * Load a repository from GitHub URL
   */
  const loadFromUrl = useCallback(async (url: string, token?: string): Promise<void> => {
    console.log("📁 Repository Context: Starting GitHub URL load...", url);
    
    setError(null);
    setProgress(null);
    setCurrentRepository(null);
    setIsLoading(true);
    setHandle(null);

    try {
      const parsed = parseGitHubUrl(url);
      const processed = await processGitHubRepository(parsed.owner, parsed.name, {
        token,
        onProgress: setProgress,
      });

      setCurrentRepository(processed);
      setRepositorySource('github');
      setProgress({
        phase: "complete",
        percentage: 100,
        message: "Repository loaded successfully",
      });
      addToRecent(processed, null, 'github');
    } catch (err) {
      const errorMessage = err instanceof Error ? err.message : "Failed to load repository";
      setError(errorMessage);
    } finally {
      setIsLoading(false);
    }
  }, [addToRecent]);

  /**
   * Load a GitHub repository by owner and name
   */
  const loadGitHubRepository = useCallback(async (
    owner: string,
    name: string,
    token?: string
  ): Promise<void> => {
    console.log("📁 Repository Context: Starting GitHub repository load...", owner, name);
    
    setError(null);
    setProgress(null);
    setCurrentRepository(null);
    setIsLoading(true);
    setHandle(null);

    try {
      const processed = await processGitHubRepository(owner, name, {
        token,
        onProgress: setProgress,
      });

      setCurrentRepository(processed);
      setRepositorySource('github');
      setProgress({
        phase: "complete",
        percentage: 100,
        message: "Repository loaded successfully",
      });
      addToRecent(processed, null, 'github');
    } catch (err) {
      const errorMessage = err instanceof Error ? err.message : "Failed to load repository";
      setError(errorMessage);
    } finally {
      setIsLoading(false);
    }
  }, [addToRecent]);

  /**
   * Clear the current repository
   */
  const clearRepository = useCallback(() => {
    setCurrentRepository(null);
    setHandle(null);
    setProgress(null);
    setError(null);
    setIsLoading(false);
    setRepositorySource(null);
  }, []);

  /**
   * Clear the error state
   */
  const clearError = useCallback(() => {
    setError(null);
  }, []);

  /**
   * Switch to a recent repository by ID
   */
  const switchToRecent = useCallback(async (id: string): Promise<void> => {
    const cachedHandle = handleCache.get(id);
    if (!cachedHandle) {
      setError(`Repository "${id}" not found in cache`);
      return;
    }

    await loadRepository(cachedHandle);
  }, [handleCache, loadRepository]);

  const value: RepositoryContextValue = {
    currentRepository,
    isLoading,
    error,
    progress,
    handle,
    recentRepositories,
    repositorySource,
    loadRepository,
    loadFromUrl,
    loadGitHubRepository,
    clearRepository,
    clearError,
    switchToRecent,
  };

  return (
    <RepositoryContext.Provider value={value}>
      {children}
    </RepositoryContext.Provider>
  );
}<|MERGE_RESOLUTION|>--- conflicted
+++ resolved
@@ -125,27 +125,17 @@
   const [progress, setProgress] = useState<ProcessProgress | null>(null);
   const [handle, setHandle] = useState<FileSystemDirectoryHandle | null>(null);
   const [recentRepositories, setRecentRepositories] = useState<RepositoryReference[]>([]);
-<<<<<<< HEAD
-
-=======
   const [repositorySource, setRepositorySource] = useState<'local' | 'github' | null>(null);
-  
->>>>>>> dfc895b2
+
   // Store mapping of repository IDs to their handles
   const [handleCache] = useState<Map<string, FileSystemDirectoryHandle>>(new Map());
 
   /**
    * Add or update a repository in the recent list
    */
-<<<<<<< HEAD
-  const addToRecent = useCallback((repo: ProcessedRepository, dirHandle: FileSystemDirectoryHandle) => {
-    const id = repo.metadata.name || dirHandle.name;
-
-=======
   const addToRecent = useCallback((repo: ProcessedRepository, dirHandle: FileSystemDirectoryHandle | null, source: 'local' | 'github') => {
     const id = repo.metadata.name || (dirHandle ? dirHandle.name : repo.metadata.name);
-    
->>>>>>> dfc895b2
+
     const reference: RepositoryReference = {
       id,
       name: repo.metadata.name,
@@ -163,17 +153,11 @@
       // Limit to MAX_RECENT_REPOS
       return updated.slice(0, MAX_RECENT_REPOS);
     });
-<<<<<<< HEAD
-
-    // Cache the handle
-    handleCache.set(id, dirHandle);
-=======
-    
+
     // Cache the handle if provided
     if (dirHandle) {
       handleCache.set(id, dirHandle);
     }
->>>>>>> dfc895b2
   }, [handleCache]);
 
   /**
@@ -223,13 +207,8 @@
 
       console.log("📁 Repository Context: Adding to recent repositories...");
       // Add to recent repositories
-<<<<<<< HEAD
-      addToRecent(processed, dirHandle);
-
-=======
       addToRecent(processed, dirHandle, 'local');
-      
->>>>>>> dfc895b2
+
       console.log("📁 Repository Context: Repository load completed successfully!");
     } catch (err) {
       console.error("📁 Repository Context: Error during repository load:", err);
@@ -249,7 +228,7 @@
    */
   const loadFromUrl = useCallback(async (url: string, token?: string): Promise<void> => {
     console.log("📁 Repository Context: Starting GitHub URL load...", url);
-    
+
     setError(null);
     setProgress(null);
     setCurrentRepository(null);
@@ -288,7 +267,7 @@
     token?: string
   ): Promise<void> => {
     console.log("📁 Repository Context: Starting GitHub repository load...", owner, name);
-    
+
     setError(null);
     setProgress(null);
     setCurrentRepository(null);
