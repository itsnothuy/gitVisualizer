--- conflicted
+++ resolved
@@ -61,7 +61,6 @@
   if (!marker) return null;
 
   return (
-<<<<<<< HEAD
     <svg width="100%" height="600" role="graphics-document" aria-label="Commit graph">
       {edges.map((e) => (
         <line key={e.id} x1={positions[e.source].x} y1={positions[e.source].y}
@@ -72,7 +71,6 @@
         <g key={n.id} transform={`translate(${positions[n.id].x},${positions[n.id].y})`} tabIndex={0} role="group">
           <circle r="8" />
           <text x="12" y="4">{n.title}</text>
-=======
     <g transform={`translate(${x}, ${y})`} aria-label={marker.ariaLabel}>
       {marker.shape === "checkmark" && (
         <path d="M-3,-1 L-1,1 L3,-3" stroke="currentColor" strokeWidth="1.5" fill="none" className={marker.color} />
@@ -88,7 +86,6 @@
           <circle r="3" fill="none" stroke="currentColor" strokeWidth="1.5" />
           <line x1="0" y1="0" x2="0" y2="-2" stroke="currentColor" strokeWidth="1" />
           <line x1="0" y1="0" x2="1.5" y2="1.5" stroke="currentColor" strokeWidth="1" />
->>>>>>> d7b56298
         </g>
       )}
       {marker.shape === "question" && (
