--- conflicted
+++ resolved
@@ -2340,14 +2340,6 @@
       canvas:
         optional: true
 
-<<<<<<< HEAD
-  jsesc@3.1.0:
-    resolution: {integrity: sha512-/sM3dO2FOzXjKQhJuo0Q173wf2KOo8t4I8vHy6lF9poUp7bKT0/NHE8fPX23PwfhnykfqnC2xRxOnVw5XuGIaA==}
-    engines: {node: '>=6'}
-    hasBin: true
-
-=======
->>>>>>> 8c445fd9
   json-buffer@3.0.1:
     resolution: {integrity: sha512-4bV5BfR2mqfQTJm+V5tPPdf+ZpuhiIvTuAB5g8kcrXOZpTT/QwwVRWBywX1ozr6lEuPdbHxwaJlm9G6mI2sfSQ==}
 
@@ -2569,12 +2561,6 @@
       sass:
         optional: true
 
-<<<<<<< HEAD
-  node-releases@2.0.23:
-    resolution: {integrity: sha512-cCmFDMSm26S6tQSDpBCg/NR8NENrVPhAJSf+XbxBG4rPFaaonlEoE9wHQmun+cls499TQGSb7ZyPBRlzgKfpeg==}
-
-=======
->>>>>>> 8c445fd9
   nwsapi@2.2.22:
     resolution: {integrity: sha512-ujSMe1OWVn55euT1ihwCI1ZcAaAU3nxUiDwfDQldc51ZXaB9m2AyOn6/jh1BLe2t/G8xd6uKG1UBF2aZJeg2SQ==}
 
@@ -3302,12 +3288,6 @@
   xmlchars@2.2.0:
     resolution: {integrity: sha512-JZnDKK8B0RCDw84FNdDAIpZK+JuJw+s7Lz8nksI7SIuU3UXJJslUthsi+uWBUYOwPFwW7W7PRLRfUKpxjtjFCw==}
 
-<<<<<<< HEAD
-  yallist@3.1.1:
-    resolution: {integrity: sha512-a4UGQaWPH59mOXUYnAG2ewncQS4i4F43Tv3JoAM+s2VDAmS9NsK8GpDMLrCHPksFT7h3K6TOoUNn2pb7RoXx4g==}
-
-=======
->>>>>>> 8c445fd9
   yallist@5.0.0:
     resolution: {integrity: sha512-YgvUTfwqyc7UXVMrB+SImsVYSmTS8X/tSrtdNZMImM+n7+QTriRXyXim0mBrTXNeqzVF0KWGgHPeiyViFFrNDw==}
     engines: {node: '>=18'}
@@ -5565,11 +5545,6 @@
       - supports-color
       - utf-8-validate
 
-<<<<<<< HEAD
-  jsesc@3.1.0: {}
-
-=======
->>>>>>> 8c445fd9
   json-buffer@3.0.1: {}
 
   json-schema-traverse@0.4.1: {}
@@ -5750,11 +5725,6 @@
       - '@babel/core'
       - babel-plugin-macros
 
-<<<<<<< HEAD
-  node-releases@2.0.23: {}
-
-=======
->>>>>>> 8c445fd9
   nwsapi@2.2.22: {}
 
   object-assign@4.1.1: {}
@@ -6600,11 +6570,6 @@
 
   xmlchars@2.2.0: {}
 
-<<<<<<< HEAD
-  yallist@3.1.1: {}
-
-=======
->>>>>>> 8c445fd9
   yallist@5.0.0: {}
 
   yocto-queue@0.1.0: {}
